--- conflicted
+++ resolved
@@ -726,7 +726,6 @@
 	}
 }
 
-<<<<<<< HEAD
 func TestGetDependencyTree_Reverse(t *testing.T) {
 	store, cleanup := setupTestDB(t)
 	defer cleanup()
@@ -799,7 +798,9 @@
 	// issue3 should be at depth 2 (depends on issue2)
 	if depthMap[issue3.ID] != 2 {
 		t.Errorf("Expected depth 2 for %s in reverse tree, got %d", issue3.ID, depthMap[issue3.ID])
-=======
+	}
+}
+
 func TestGetDependencyTree_SubstringBug(t *testing.T) {
 	store, cleanup := setupTestDB(t)
 	defer cleanup()
@@ -862,7 +863,7 @@
 	}
 
 	// Get tree starting from bd-10
-	tree, err := store.GetDependencyTree(ctx, issues[9].ID, 10, false)
+	tree, err := store.GetDependencyTree(ctx, issues[9].ID, 10, false, false)
 	if err != nil {
 		t.Fatalf("GetDependencyTree failed: %v", err)
 	}
@@ -900,6 +901,5 @@
 	}
 	if depthMap[issues[0].ID] != 4 {
 		t.Errorf("Expected bd-1 at depth 4, got %d", depthMap[issues[0].ID])
->>>>>>> 8c2679a8
 	}
 }