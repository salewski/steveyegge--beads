--- conflicted
+++ resolved
@@ -71,8 +71,6 @@
 sudo mv bd /usr/local/bin/  # or anywhere in your PATH
 ```
 
-<<<<<<< HEAD
-=======
 #### Arch Linux
 
 ```bash
@@ -102,7 +100,6 @@
 
 See [PLUGIN.md](PLUGIN.md) for complete plugin documentation.
 
->>>>>>> a612b92c
 #### Windows 11
 For Windows you must build from source.
 Assumes git, go-lang and mingw-64 installed and in path.
